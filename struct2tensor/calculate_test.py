# Copyright 2019 Google LLC
#
# Licensed under the Apache License, Version 2.0 (the "License");
# you may not use this file except in compliance with the License.
# You may obtain a copy of the License at
#
#      http://www.apache.org/licenses/LICENSE-2.0
#
# Unless required by applicable law or agreed to in writing, software
# distributed under the License is distributed on an "AS IS" BASIS,
# WITHOUT WARRANTIES OR CONDITIONS OF ANY KIND, either express or implied.
# See the License for the specific language governing permissions and
# limitations under the License.
"""Tests for struct2tensor.calculate."""

import random

import tensorflow as tf
from absl.testing import absltest
from tensorflow.python.framework import (
  test_util,  # pylint: disable=g-direct-tensorflow-import
)

from struct2tensor import (
  calculate,
  calculate_options,
  create_expression,
  expression_add,
  path,
)
from struct2tensor.expression_impl import promote, proto_test_util
from struct2tensor.test import expression_test_util, prensor_test_util


def get_mock_linear_graph(length):
  result = [expression_test_util.get_mock_leaf(True, tf.int64, name="Node0")]
  for i in range(1, length):
    result.append(
        expression_test_util.get_mock_leaf(
            False,
            tf.int64,
            name="Node" + str(i),
            source_expressions=[result[i - 1]]))
  return result[-1]


def create_random_graph_helper(size, density, fraction_identity):
  partial = []
  if size:
    partial = create_random_graph_helper(size - 1, density, fraction_identity)
  if random.random() < fraction_identity and partial:
    source_expressions = [partial[random.randint(0, len(partial) - 1)]]
    partial.append(
        expression_test_util.get_mock_leaf(
            False,
            tf.int64,
            name="Node" + str(size - 1),
            source_expressions=source_expressions,
            calculate_is_identity=True))
    return partial

  source_expressions = []
  for x in partial:
    if random.random() < density:
      source_expressions.append(x)
  partial.append(
      expression_test_util.get_mock_leaf(
          False,
          tf.int64,
          name="Node" + str(size - 1),
          source_expressions=source_expressions))
  return partial


def create_random_graph(size, density, fraction_identity):
  return create_random_graph_helper(size, density, fraction_identity)[-1]


options_to_test = [
    calculate_options.get_default_options(),
    calculate_options.get_options_with_minimal_checks(), None
]


@test_util.run_all_in_graph_and_eager_modes
class CalculateTest(tf.test.TestCase):

  def test_calculate_mock(self):
    my_input = get_mock_linear_graph(5)
    [result] = calculate.calculate_values([my_input])
    self.assertIs(my_input._calculate_output, result)

  def test_calculate_broken_mock_is_repeated(self):
    with self.assertRaisesRegex(
        ValueError,
        "Expression Node0 returned the wrong type: expected: repeated <dtype: "
        "'int64'> actual: optional <dtype: 'int64'>.",
    ):
      single_node = expression_test_util.get_mock_broken_leaf(
          True, tf.int64, False, tf.int64, name="Node0")
      calculate.calculate_values([single_node])

  def test_calculate_broken_mock_dtype(self):
    with self.assertRaisesRegex(
<<<<<<< HEAD
        ValueError, "Expression Node0 returned the "
=======
        ValueError,
        "Expression Node0 returned the "
>>>>>>> 16e15005
        "wrong type: expected: repeated <dtype: "
        "'int64'> actual: repeated <dtype: 'int32'>.",
    ):
      single_node = expression_test_util.get_mock_broken_leaf(
          True, tf.int64, True, tf.int32, name="Node0")
      calculate.calculate_values([single_node])

  def test_calculate_random_mock(self):
    """Test calculate on 1000 graphs with 20 nodes.

    This will have identity operations.
    This will not have equal operations (outside of identity operations).
    All nodes in the graph are leaf expressions.
    """
    random.seed(a=12345)
    for options in options_to_test:
      for _ in range(1000):
        my_input = create_random_graph(20, 0.5, 0.2)
        [result] = calculate.calculate_values([my_input], options=options)
        self.assertIs(my_input._calculate_output, result)

  def test_calculate_root_direct(self):
    """Calculates the value of a node with no sources."""
    for options in options_to_test:
      tree = create_expression.create_expression_from_prensor(
          prensor_test_util.create_simple_prensor())
      [root_value] = calculate.calculate_values([tree], options=options)
      self.assertAllEqual(root_value.size, 3)

  def test_calculate_root_indirect(self):
    """Calculates the value of a node with one source."""
    for options in options_to_test:
      tree = create_expression.create_expression_from_prensor(
          prensor_test_util.create_simple_prensor())
      tree_2 = expression_add.add_paths(tree, {})
      [root_value] = calculate.calculate_values([tree_2], options=options)
      self.assertAllEqual(root_value.size, 3)

  def test_calculate_tree_root_direct(self):
    """Calculates the value of a tree with no sources."""
    for options in options_to_test:
      tree = create_expression.create_expression_from_prensor(
          prensor_test_util.create_simple_prensor())
      [new_expr] = calculate.calculate_prensors([tree], options=options)
      self.assertAllEqual(new_expr.node.size, 3)

  def test_calculate_promote_anonymous(self):
    """Performs promote_test.PromoteValuesTest, but with calculate_values."""
    for options in options_to_test:
      expr = create_expression.create_expression_from_prensor(
          prensor_test_util.create_nested_prensor())
      new_root, new_path = promote.promote_anonymous(
          expr, path.Path(["user", "friends"]))
      new_field = new_root.get_descendant_or_error(new_path)
      [leaf_node] = calculate.calculate_values([new_field], options=options)
      self.assertAllEqual(leaf_node.parent_index, [0, 1, 1, 1, 2])
      self.assertAllEqual(leaf_node.values, [b"a", b"b", b"c", b"d", b"e"])

  def test_calculate_promote_named(self):
    """Performs promote_test.PromoteValuesTest, but with calculate_values."""
    for options in options_to_test:
      expr = create_expression.create_expression_from_prensor(
          prensor_test_util.create_nested_prensor())
      new_root = promote.promote(expr, path.Path(["user", "friends"]),
                                 "new_friends")
      # projected = project.project(new_root, [path.Path(["new_friends"])])
      new_field = new_root.get_child_or_error("new_friends")
      [leaf_node] = calculate.calculate_values([new_field], options=options)
      self.assertAllEqual(leaf_node.parent_index, [0, 1, 1, 1, 2])
      self.assertAllEqual(leaf_node.values, [b"a", b"b", b"c", b"d", b"e"])

  def test_create_query_and_calculate_event_value(self):
    """Calculating a child value in a proto tests dependencies."""
    for options in options_to_test:
      expr = proto_test_util._get_expression_from_session_empty_user_info()
      [event_value
      ] = calculate.calculate_values([expr.get_child_or_error("event")],
                                     options=options)
      self.assertAllEqual(event_value.parent_index, [0, 0, 0, 1, 1])

  def test_create_query_modify_and_calculate_event_value(self):
    """Calculating a child value in a proto tests dependencies."""
    for options in options_to_test:
      root = proto_test_util._get_expression_from_session_empty_user_info()
      root_2 = expression_add.add_paths(
          root, {path.Path(["event_copy"]): root.get_child_or_error("event")})
      [event_value
      ] = calculate.calculate_values([root_2.get_child_or_error("event_copy")],
                                     options=options)
      self.assertAllEqual(event_value.parent_index, [0, 0, 0, 1, 1])


if __name__ == "__main__":
  absltest.main()<|MERGE_RESOLUTION|>--- conflicted
+++ resolved
@@ -102,12 +102,8 @@
 
   def test_calculate_broken_mock_dtype(self):
     with self.assertRaisesRegex(
-<<<<<<< HEAD
-        ValueError, "Expression Node0 returned the "
-=======
         ValueError,
         "Expression Node0 returned the "
->>>>>>> 16e15005
         "wrong type: expected: repeated <dtype: "
         "'int64'> actual: repeated <dtype: 'int32'>.",
     ):
